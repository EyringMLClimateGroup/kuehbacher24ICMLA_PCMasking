--- conflicted
+++ resolved
@@ -32,13 +32,9 @@
 lim_levels     : [950, 750] # False
 target_levels  : [5, 50, 100, 200, 370, 520, 750, 850, 900, 950] # False
 verbosity      : 2
-<<<<<<< HEAD
-output_folder  : "./causal_links"
-plots_folder : "./causal_links/plots"
-=======
 #output_folder  : "./causal_links"
 output_folder  : "./test_causal_links"
+plots_folder : "./causal_links/plots"
 output_file_pattern :
   single: "{var_name}_{level}_lat-{lat}_lon-{lon}_{experiment}.obj"
-  concat: "{var_name}_{level}_{lat1}-{lat2}_{lon1}-{lon2}_{experiment}.obj"
->>>>>>> 7806088f
+  concat: "{var_name}_{level}_{lat1}-{lat2}_{lon1}-{lon2}_{experiment}.obj"