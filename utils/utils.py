import numpy    as np
from pathlib    import Path
from .constants import DATA_FOLDER, ANCIL_FILE, FILENAME_PATTERN #, OUTPUT_FILE_PATTERN
from netCDF4    import Dataset
import pickle

#########################
#    Find region utils
#########################

def find_closest_value(values, target):
    """
    Returns the index of the closest value to the target
    in an array of values. Assumes values are numerical.
    """
    
    differences = np.array(values) - target
    idx = abs(differences).argmin()
    return idx


def find_closest_longitude(longitudes, target):
    """Converts longitudes to 0-360 and returns the index to the closest"""
    
    target = (target+360)%360
    return find_closest_value(longitudes, target)


def get_gridpoints(region):
    gridpoints = []
    levels, latitudes, longitudes = read_ancilaries(Path(DATA_FOLDER, ANCIL_FILE))
    idx_lats = [find_closest_value(latitudes, lat) for lat in region[0]]
    lats_lim = latitudes[idx_lats[0]:idx_lats[-1]+1]
    for iLat in lats_lim:
        idx_lons = [find_closest_longitude(longitudes, lon) for lon in region[1]]
        lons_lim = longitudes[idx_lons[0]:idx_lons[-1]+1]
        for iLon in lons_lim:
            gridpoints.append([iLat,iLon]) 
    return gridpoints


def get_levels(pres):
    levels, latitudes, longitudes = read_ancilaries(Path(DATA_FOLDER, ANCIL_FILE))
    idx_levs = [find_closest_value(levels, lev) for lev in pres]
    levs_lim = levels[idx_levs[-1]:idx_levs[0]+1]
    return levs_lim


#########################
#    Load ancil utils
#########################
def read_ancilaries(path):
    with Dataset(path, 'r') as nc_ancil:
        levels     = nc_ancil.variables['lev'][:]
        latitudes  = nc_ancil.variables['lat'][:]
        longitudes = nc_ancil.variables['lon'][:]
    return levels, latitudes, longitudes


#########################
#    Load data utils
#########################
# TODO? Use a dataset instead of this class
class VarData:
    """
    Helper class to store the variable data and metadata
    If variab
    """
    
    def __init__(self, variable, data, level = None):
        self.variable = variable
        self.level = level
        self.data = data
        if level is None:
            self.name = variable.name
        else:
            self.name = f"{variable.name}-{level}"

# def read_spcam(var_name, experiment, path):
#     filename = Path(path, FILENAME_PATTERN.format(var_name, experiment))
#     with Dataset(filename, 'r') as file:
#         data = file.variables[var_name][:]
#     return data
def read_spcam_file(path, var_name):
    with Dataset(path, 'r') as file:
        data = file.variables[var_name][:]
    return data

# def normalize(values):
#     return (values - np.mean(values))/ np.std(values, ddof=1)
def normalize(values):
    anom = values - np.mean(values)
    std = np.std(anom, ddof=1)
    if std != 0:
        return anom/std
    else:
        return values

# This code has sometimes peaks that exceeded the maximum memory of 2.5 GB.
# However, it's only temporarily, as after normalization the space occupied for
# a single cell is small.
# May it be possible to improve the retrieval so it doesn't load the full file?
# def get_normalized_data(
#     variable, experiment, path, idx_levs, idx_lats, idx_lons):
#     """
#     Returns a list of VarData, so both 2d and 3d can be treated the same
#     """
#     data = read_spcam(variable.name, experiment, path)
#     norm_data = list()
#     if variable.dimensions == 3:
#         for target_lvl, idx_lvl in idx_levs:
#             level_data = data[:,idx_lvl,idx_lats,idx_lons]
#             norm_lvl_data = normalize(level_data)
#             norm_data.append(VarData(variable, norm_lvl_data, target_lvl))
#     elif variable.dimensions == 2:
#         level_data = data[:,idx_lats,idx_lons]
#         norm_lvl_data = normalize(level_data)
#         norm_data.append(VarData(variable, norm_lvl_data))
#     return norm_data
def get_normalized_data(
    variable, experiment, folder, idx_lats, idx_lons, level):
    """
    Returns normalized data for one level
    """
    filename = Path(folder, FILENAME_PATTERN.format(
            var_name   = variable.name,
            level      = [1,level+1][variable.dimensions==3],
            experiment = experiment
    ))
    data = read_spcam_file(filename, variable.name)
    
    if variable.dimensions == 3:        
        level_data = data[:,0,idx_lats,idx_lons]
    elif variable.dimensions == 2:
        level_data = data[:,idx_lats,idx_lons]
    return normalize(level_data)

def load_data(var_list, experiment, folder, idx_lvls, idx_lats, idx_lons):
    data = list()
    for var in var_list:
        for target_lvl, idx_lvl in idx_lvls:
            norm_data = get_normalized_data(
                var, 
                experiment, 
                folder, 
                idx_lats, 
                idx_lons, 
                idx_lvl)
            if var.dimensions == 3:
                var_data = VarData(var, norm_data, target_lvl)
            elif var.dimensions == 2:
                var_data = VarData(var, norm_data)
            data.append(var_data)
            
            if var.dimensions == 2:     
                break # Stop loading data after the first level
    return data

def load_data_concat(var_list, experiment, folder, idx_lvls, idx_lats, idx_lons):
    data = list()
    for var in var_list:
        for target_lvl, idx_lvl in idx_lvls:
            norm_data = get_normalized_data(
                var, 
                experiment, 
                folder, 
                idx_lats, 
                idx_lons, 
                idx_lvl)
            data.append(norm_data)
            if var.dimensions == 2:     
                break # Stop loading data after the first level
    return np.array(data)


def format_data(norm_data, var_list, idx_lvls):
    data  = list()
    count = 0
    for var in var_list:
        for target_lvl, idx_lvl in idx_lvls:
            if var.dimensions == 3:
                var_data = VarData(var, norm_data[count], target_lvl)
            elif var.dimensions == 2:
                var_data = VarData(var, norm_data[count])
            data.append(var_data)
            
            if var.dimensions == 2:     
                break # Stop loading data after the first level
            count+=1
    return data


#########################
#    Save data utils
#########################
<<<<<<< HEAD
def save_results(results, output_file, folder):
    Path(folder).mkdir(parents=True, exist_ok=True)
    file = Path(folder, output_file)
=======
def generate_results_filename(
        var, level, lat, lon, experiment, output_folder):
    results_filename = OUTPUT_FILE_PATTERN.format(
            var_name = var.name,
            level = level+1,
            lat = int(lat),
            lon = int(lon),
            experiment = experiment
    )
    return Path(output_folder, results_filename)


def save_results(results, file):
    Path(file).parents[0].mkdir(parents=True, exist_ok=True)
>>>>>>> bb9b3796
    with open(file, "wb") as f:
        pickle.dump(results, f)
    print(f"Saved results into \"{file}\"")
<|MERGE_RESOLUTION|>--- conflicted
+++ resolved
@@ -193,11 +193,6 @@
 #########################
 #    Save data utils
 #########################
-<<<<<<< HEAD
-def save_results(results, output_file, folder):
-    Path(folder).mkdir(parents=True, exist_ok=True)
-    file = Path(folder, output_file)
-=======
 def generate_results_filename(
         var, level, lat, lon, experiment, output_folder):
     results_filename = OUTPUT_FILE_PATTERN.format(
@@ -212,7 +207,6 @@
 
 def save_results(results, file):
     Path(file).parents[0].mkdir(parents=True, exist_ok=True)
->>>>>>> bb9b3796
     with open(file, "wb") as f:
         pickle.dump(results, f)
-    print(f"Saved results into \"{file}\"")
+    print(f"Saved results into \"{file}\"")