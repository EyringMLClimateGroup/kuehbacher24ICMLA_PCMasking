--- conflicted
+++ resolved
@@ -216,11 +216,7 @@
             print()
             
             # Store causal links
-<<<<<<< HEAD
             utils.save_results(results, results_file)
-=======
-            utils.save_results(results, output_folder+'/'+results_filename)
->>>>>>> 235f887f
 
 
     total_time = datetime.timedelta(seconds = time.time() - t_start)
