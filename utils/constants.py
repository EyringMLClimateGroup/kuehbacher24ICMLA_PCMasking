from enum import Enum

class SPCAM_Vars(Enum):
    def __init__(self, dimensions, var_type, label):
        self._value_ = self._name_
        self.dimensions = dimensions
        self.type = var_type
        self.label = label
    
    def __str__(self):
        return f"{self.__repr__()}, {self.label}"
        
    
    def __repr__(self):
        return f"({self._name_}, {self.dimensions}, {self.type})"
    
    tbp = (3, 'in', "tbp")            # "Surf. Temperature"
    qbp = (3, 'in', "qbp")            # "Surf. Q"
    vbp = (3, 'in', "vbp")            # "Surf. V"
    
    ps = (2, 'in', "ps")              # "Surf. Pressure"
    solin = (2, 'in', "solin")        # "Solar incoming"
    shflx = (2, 'in', "shflx")        # "Sensible heat flx"
    lhflx = (2, 'in', "lhflx")        # "Latent heat flx"
    
    tphystnd = (3, 'out', "tphystnd") # "Temperature tendency"
    phq = (3, 'out', "phq")           # "Specific humidity tendency"
    
    fsnt = (2, 'out', "fsnt")         # "Net solar flux at top of model"
    fsns = (2, 'out', "fsns")         # "Net solar flux at surface"
    flnt = (2, 'out', "flnt")         # "Net longwave flux at top of model"
    flns = (2, 'out', "flns")         # "Net longwave flux at surface"
    prect = (2, 'out', "prect")       # "Precipitation"


# TODO Move this to a config file?
experiment          = '002_train_1_year'
DATA_FOLDER         = "/work/bd0854/b309172/data/SPCAM_recons"
ANCIL_FILE          = "ancil_spcam.nc"
#FILENAME_PATTERN    = "{}_{}.nc" # variable, experiment
FILENAME_PATTERN    = "{var_name}_{level}_{experiment}.nc"
<<<<<<< HEAD
OUTPUT_FILE_PATTERN = "{var_name}_{level}_lat-{lat}_lon-{lon}_{experiment}.obj"
PLOT_FILE_PATTERN = "{var_name}_{level}_lat{lat}_lon{lon}_a{pc_alpha}_{experiment}.png"
=======
#OUTPUT_FILE_PATTERN = "{var_name}_{level}_lat-{lat}_lon-{lon}_{experiment}.obj"
>>>>>>> 7806088f
tau_min             = 1
tau_max             = 1
significance        = 'analytic'<|MERGE_RESOLUTION|>--- conflicted
+++ resolved
@@ -39,12 +39,9 @@
 ANCIL_FILE          = "ancil_spcam.nc"
 #FILENAME_PATTERN    = "{}_{}.nc" # variable, experiment
 FILENAME_PATTERN    = "{var_name}_{level}_{experiment}.nc"
-<<<<<<< HEAD
-OUTPUT_FILE_PATTERN = "{var_name}_{level}_lat-{lat}_lon-{lon}_{experiment}.obj"
-PLOT_FILE_PATTERN = "{var_name}_{level}_lat{lat}_lon{lon}_a{pc_alpha}_{experiment}.png"
-=======
 #OUTPUT_FILE_PATTERN = "{var_name}_{level}_lat-{lat}_lon-{lon}_{experiment}.obj"
->>>>>>> 7806088f
+#PLOT_FILE_PATTERN = "{var_name}_{level}_lat{lat}_lon{lon}_a{pc_alpha}_{experiment}.png"
+
 tau_min             = 1
 tau_max             = 1
 significance        = 'analytic'