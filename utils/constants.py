--- conflicted
+++ resolved
@@ -14,28 +14,6 @@
     def __repr__(self):
         return f"({self._name_}, {self.dimensions}, {self.type})"
     
-<<<<<<< HEAD
-    tbp = (3, 'in', "Surf. Temperature")            # "Surf. Temperature"
-    qbp = (3, 'in', "Surf. Q")            # "Surf. Q"
-    vbp = (3, 'in', "Surf. V")            # "Surf. V"
-    
-    ps = (2, 'in', "Surf. Pressure")              # "Surf. Pressure"
-    solin = (2, 'in', "Solar incoming")        # "Solar incoming"
-    shflx = (2, 'in', "Sensible heat flx")        # "Sensible heat flx"
-    lhflx = (2, 'in', "Latent heat flx")        # "Latent heat flx"
-    
-    tphystnd = (3, 'out', "Temperature tendency") # "Temperature tendency"
-    phq = (3, 'out', "Specific humidity tendency")           # "Specific humidity tendency"
-    
-    fsnt = (2, 'out', "Net solar flux at top of model")         # "Net solar flux at top of model"
-    fsns = (2, 'out', "Net solar flux at surface")         # "Net solar flux at surface"
-    flnt = (2, 'out', "Net longwave flux at top of model")         # "Net longwave flux at top of model"
-    flns = (2, 'out', "Net longwave flux at surface")         # "Net longwave flux at surface"
-    prect = (2, 'out', "Precipitation")       # "Precipitation"
-
-
-EXPERIMENT          = '002_train_1_year'
-=======
     tbp = (3, 'in', "Temperature")
     qbp = (3, 'in', "Specific humidity")
     vbp = (3, 'in', "Meridional wind")
@@ -55,8 +33,7 @@
     prect = (2, 'out', "Precipitation")
 
 
-experiment          = '002_train_1_year'
->>>>>>> da23cef7
+EXPERIMENT          = '002_train_1_year'
 DATA_FOLDER         = "/work/bd0854/b309172/data/SPCAM_recons"
 ANCIL_FILE          = "ancil_spcam.nc"
 FILENAME_PATTERN    = "{var_name}_{level}_{experiment}.nc"
