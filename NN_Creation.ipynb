{
 "cells": [
  {
   "cell_type": "markdown",
   "metadata": {},
   "source": [
    "# Neural Network creation\n",
    "\n",
    "This script takes results from \"aggregated results\", and generates neural\n",
    "networks based on them.\n"
   ]
  },
  {
   "cell_type": "code",
   "execution_count": null,
   "metadata": {},
   "outputs": [],
   "source": [
    "import sys\n",
    "from utils.setup import SetupNeuralNetworks\n",
    "\n",
    "argv           = sys.argv[1:]\n",
    "# argv           = ['-c', 'cfg_single_lon120.yml']\n",
    "argv = [\"-c\", \"cfg_testing.yml\"]\n",
    "\n",
    "setup = SetupNeuralNetworks(argv)\n"
   ]
  },
  {
   "cell_type": "markdown",
   "metadata": {},
   "source": [
    "# Create Neural Networks"
   ]
  },
  {
   "cell_type": "code",
   "execution_count": null,
   "metadata": {},
   "outputs": [],
   "source": [
    "from neural_networks.models import generate_models\n",
    "model_descriptions = generate_models(setup)"
   ]
  },
  {
   "cell_type": "markdown",
   "metadata": {},
   "source": [
    "# Training"
   ]
  },
  {
   "cell_type": "markdown",
   "metadata": {},
   "source": [
    "Train all models in the model list and store the results."
   ]
  },
  {
   "cell_type": "code",
   "execution_count": null,
   "metadata": {},
   "outputs": [],
   "source": [
<<<<<<< HEAD
    "from neural_networks.training import train_all_models\n",
=======
    "from tensorflow.keras.callbacks import LearningRateScheduler, EarlyStopping\n",
    "from neural_networks.cbrain.learning_rate_schedule import LRUpdate\n",
    "from neural_networks.cbrain.save_weights import save_norm\n",
    "from datetime import datetime\n",
    "\n",
    "timestamp = datetime.now().strftime(\"%Y%m%d-%H%M%S\")\n",
    "\n",
    "for model_description in model_descriptions:\n",
    "    print(model_description)\n",
    "    \n",
    "    input_vars_dict = model_description.input_vars_dict\n",
    "    output_vars_dict = model_description.output_vars_dict\n",
    "    \n",
    "    # TODO Test that the data is being taken correctly\n",
    "    with build_train_generator(\n",
    "        input_vars_dict, output_vars_dict\n",
    "    ) as train_gen, build_valid_generator(\n",
    "        input_vars_dict, output_vars_dict\n",
    "    ) as valid_gen:\n",
    "        lrs = LearningRateScheduler(LRUpdate(\n",
    "            init_lr = setup.init_lr,\n",
    "            step = setup.step_lr,\n",
    "            divide = setup.divide_lr\n",
    "        ))\n",
    "        tensorboard = tf.keras.callbacks.TensorBoard(\n",
    "            log_dir=Path(\n",
    "                model_description.get_path(setup.tensorboard_folder),\n",
    "                \"{timestamp}-{filename}\".format(\n",
    "                    timestamp=timestamp,\n",
    "                    filename=model_description.get_filename()\n",
    "                )\n",
    "            ),\n",
    "            histogram_freq=0,\n",
    "            write_graph=True,\n",
    "            write_images=False,\n",
    "            update_freq=\"epoch\",\n",
    "            profile_batch=2,\n",
    "            embeddings_freq=0,\n",
    "            embeddings_metadata=None,\n",
    "        )\n",
    "        early_stop = EarlyStopping(\n",
    "            monitor=\"val_loss\",\n",
    "            patience=setup.train_patience\n",
    "        )\n",
    "        model_description.fit_model(\n",
    "            x = train_gen,\n",
    "            validation_data = valid_gen,\n",
    "            epochs = setup.epochs,\n",
    "            callbacks = [lrs, tensorboard, early_stop],\n",
    "            verbose = setup.train_verbose,\n",
    "        )\n",
    "        model_description.save_model(setup.nn_output_path)\n",
    "        # Better to do this after saving the model to\n",
    "        # avoid having to create the folder manually\n",
    "        save_norm( \n",
    "            input_transform = train_gen.input_transform,\n",
    "            output_transform = train_gen.output_transform, \n",
    "            save_dir = str(model_description.get_path(setup.nn_output_path)),\n",
    "            filename = model_description.get_filename()\n",
    "        )\n",
>>>>>>> c4d18231
    "\n",
    "train_all_models(model_descriptions, setup)"
   ]
  }
 ],
 "metadata": {
  "kernelspec": {
   "display_name": "CausalNNCAM",
   "language": "python",
   "name": "causalnncam"
  },
  "language_info": {
   "codemirror_mode": {
    "name": "ipython",
    "version": 3
   },
   "file_extension": ".py",
   "mimetype": "text/x-python",
   "name": "python",
   "nbconvert_exporter": "python",
   "pygments_lexer": "ipython3",
   "version": "3.7.10"
  }
 },
 "nbformat": 4,
 "nbformat_minor": 4
}<|MERGE_RESOLUTION|>--- conflicted
+++ resolved
@@ -63,9 +63,7 @@
    "metadata": {},
    "outputs": [],
    "source": [
-<<<<<<< HEAD
     "from neural_networks.training import train_all_models\n",
-=======
     "from tensorflow.keras.callbacks import LearningRateScheduler, EarlyStopping\n",
     "from neural_networks.cbrain.learning_rate_schedule import LRUpdate\n",
     "from neural_networks.cbrain.save_weights import save_norm\n",
@@ -126,7 +124,6 @@
     "            save_dir = str(model_description.get_path(setup.nn_output_path)),\n",
     "            filename = model_description.get_filename()\n",
     "        )\n",
->>>>>>> c4d18231
     "\n",
     "train_all_models(model_descriptions, setup)"
    ]
